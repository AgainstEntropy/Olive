--- conflicted
+++ resolved
@@ -37,21 +37,6 @@
     # Not doing so would result identical weights having different names in both models, which makes merging them
     # very difficult.
     if config.decoder_model is None:
-<<<<<<< HEAD
-        config.decoder_model = DecoderModel(
-            config.model_type,
-            config.num_layers,
-            config.vocab_size,
-            config.hidden_size,
-            config.intermediate_size,
-            config.num_heads,
-            config.num_key_value_heads,
-            scale_type,
-            config.normalization_type,
-            config.epsilon,
-            config.apply_residual_connection_post_layernorm,
-        )
-=======
         if config.model_type == "llava":
             llava_config = AutoConfig.from_pretrained("llava-hf/llava-1.5-7b-hf")
             config.decoder_model = LlavaModel(llava_config)
@@ -69,7 +54,6 @@
                 config.epsilon,
                 config.apply_residual_connection_post_layernorm,
             )
->>>>>>> 6947392a
         config.decoder_model.eval()
 
         if config.model_type == "falcon":
