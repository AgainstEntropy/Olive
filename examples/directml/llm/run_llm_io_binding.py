# -------------------------------------------------------------------------
# Copyright (c) Microsoft Corporation. All rights reserved.
# Licensed under the MIT License.
# --------------------------------------------------------------------------

# This program will run the ONNX version of the LLM.
import argparse
import os
import time

import numpy as np
import onnxruntime
from transformers import AutoTokenizer
from chat_templates import get_chat_template
from model_type_mapping import get_supported_llm_models, get_model_dir


def run_llm_io_binding(
    model_type: str,
    prompt: str,
    max_seq_len: int = 2048,
<<<<<<< HEAD
    max_gen_len: int = 50,
=======
    max_gen_len: int = 256,
>>>>>>> 6947392a
    device: str = "dml",
    device_id: int = 0,
    ignore_eos: bool = False,
) -> str:
    onnxruntime.set_default_logger_severity(3)

    execution_provider = {
        "dml": "DmlExecutionProvider",
        "cuda": "CUDAExecutionProvider",
    }[device]

    # Create the ONNX session
    providers = [
        (
            execution_provider,
            {
                "device_id": device_id,
            },
        )
    ]

    model_dir = get_model_dir(model_type)
    llm_session_options = onnxruntime.SessionOptions()
    llm_session_options.add_free_dimension_override_by_name("batch_size", 1)
    llm_session_options.add_free_dimension_override_by_name("max_seq_len", max_seq_len)
    llm_session_options.add_free_dimension_override_by_name("seq_len_increment", 1)

    # add all nodes of the model as outputs

    # import onnx
    # model = onnx.load(os.path.join(model_dir, "decoder_model_merged.onnx"))
    # model.graph.output.extend([onnx.ValueInfoProto(name="/model/layers.0/self_attn/Concat_4_output_0")])
    # outputs = [x.name for x in model.graph.node[0].attribute[0].g.node]
    # for node in model.graph.node[0].attribute[0].g.node:
    #     print (node.name)
    #     for output in node.output:
    #         if output == "/model/layers.0/self_attn/Concat_4_output_0":
    #             model.graph.node[0].attribute[0].g.output.extend([onnx.ValueInfoProto(name=output)])
    #
    # outputs = [x.name for x in model.graph.node[0].attribute[1].g.node]
    # print (outputs)
    # for node in model.graph.node[0].attribute[1].g.node:
    #     print (node.name)
    #     for output in node.output:
    #         if output == "/model/layers.0/self_attn/Concat_4_output_0":
    #             model.graph.node[0].attribute[1].g.output.extend([onnx.ValueInfoProto(name=output)])
    #             model.graph.output.extend([onnx.ValueInfoProto(name=output)])

    # onnx.save(model, os.path.join(model_dir, "decoder_model_modified.onnx"))

    llm_session = onnxruntime.InferenceSession(
            os.path.join(model_dir, "decoder_model_merged.onnx"),
            sess_options=llm_session_options,
            providers=providers,
        )
    data_type = np.float16
    num_layers = 0
    for inputs_meta in llm_session._inputs_meta:
        if inputs_meta.name.startswith("cache.") and inputs_meta.name.endswith(".key"):
            num_layers += 1
            num_key_value_heads = inputs_meta.shape[1]
            head_dim = inputs_meta.shape[3]

    # Initialize the tokenizer and produce the initial tokens.
    tokenizer = AutoTokenizer.from_pretrained(model_dir)
<<<<<<< HEAD

    if tokenizer.chat_template is None:
        tokenizer.chat_template = "{% for message in messages %}{{message['content']}}{% endfor %}"


    inputs = tokenizer('''write a extremely long story starting with once upon a time''', return_tensors="pt", return_attention_mask=False)["input_ids"]

    tokens = inputs.numpy()
=======
    tokenizer.chat_template = get_chat_template(model_type) or tokenizer.chat_template

    tokens = tokenizer.apply_chat_template([{"role": "user", "content": prompt}], return_tensors="np")
    tokens = np.asarray(tokens, dtype=np.int64)
>>>>>>> 6947392a
    tokens = onnxruntime.OrtValue.ortvalue_from_numpy(tokens, device)
    tokens_increment = onnxruntime.OrtValue.ortvalue_from_shape_and_type((1, 1), np.int64, device)

    past_seq_len = 0
    seq_len = tokens.shape()[1]

    # Create the LLM model's I/O binding
    llm_io_binding = llm_session.io_binding()

    # Create the K and V caches.
    cache_shape = (1, num_key_value_heads, max_seq_len, head_dim)
    initial_cache = np.zeros(cache_shape, dtype=data_type)
    k_caches = []
    v_caches = []

    for _ in range(num_layers):
        k_caches.append(onnxruntime.OrtValue.ortvalue_from_numpy(initial_cache, device))
        v_caches.append(onnxruntime.OrtValue.ortvalue_from_numpy(initial_cache, device))

    llm_io_binding.bind_cpu_input("use_cache_branch", np.zeros([1], dtype=np.bool_))
    llm_io_binding.bind_output("logits", device)
    llm_io_binding.bind_ortvalue_input("tokens", tokens)
    llm_io_binding.bind_ortvalue_input("tokens_increment", tokens_increment)

    before_time = time.perf_counter()

    # Iteratively generate tokens.
    output_tokens = []
    for idx in range(max_gen_len):
        if idx == 0:
            position_ids = np.arange(seq_len, dtype=np.int64).reshape((1, seq_len))
            llm_io_binding.bind_cpu_input("position_ids", position_ids)
        else:
            position_ids_increment = np.array(seq_len - 1, dtype=np.int64, ndmin=2)
            llm_io_binding.bind_cpu_input("position_ids_increment", position_ids_increment)

        seqlens_k = np.array(past_seq_len, dtype=np.int32, ndmin=1)
        llm_io_binding.bind_cpu_input("seqlens_k", seqlens_k)

<<<<<<< HEAD

=======
>>>>>>> 6947392a
        for layer_idx in range(num_layers):
            llm_io_binding.bind_ortvalue_input(f"cache.{layer_idx}.key", k_caches[layer_idx])
            llm_io_binding.bind_ortvalue_input(f"cache.{layer_idx}.value", v_caches[layer_idx])
            llm_io_binding.bind_ortvalue_output(f"cache_out.{layer_idx}.key", k_caches[layer_idx])
            llm_io_binding.bind_ortvalue_output(f"cache_out.{layer_idx}.value", v_caches[layer_idx])

        # Run the LLM
        llm_session.run_with_iobinding(llm_io_binding)

        # Decide the next token using your preferred sampling strategy.
        logits = llm_io_binding.get_outputs()[0].numpy()[:, -1, :]

        next_token = np.argmax(logits, axis=-1, keepdims=True)
        output_tokens.append(next_token.item())

        # Set the token for the next iteration
        llm_io_binding.bind_cpu_input("tokens_increment", next_token)

        # Stop if/when we get an ENDOFTEXT token before reaching maximum sequence length
        if not ignore_eos and output_tokens[-1] == tokenizer.eos_token_id:
            break

        if idx == 0:
            llm_io_binding.bind_cpu_input("use_cache_branch", np.ones([1], dtype=np.bool_))
            llm_io_binding.bind_output("logits", device)

        past_seq_len = seq_len
        seq_len += 1
        next_word = tokenizer.decode(output_tokens[-1], skip_special_tokens=True)
        print(f'{next_word}', end='')

    after_time = time.perf_counter()
    duration = after_time - before_time
    tokens_per_second = len(output_tokens) / duration

    # Only print the tokens/s when ignore_eos is provided for benchmarking purposes
    # if ignore_eos:
    print ()
    print(f"Generated {len(output_tokens):0.0f} tokens in: {duration:0.4f} seconds (generated {tokens_per_second:0.2f} tokens per second)")

    output_str = tokenizer.decode(output_tokens, skip_special_tokens=True)
    # print(output_str)


if __name__ == "__main__":
    parser = argparse.ArgumentParser()
    parser.add_argument("--prompt", type=str, default="What is the lightest element?")
    parser.add_argument("--max_seq_len", type=int, default=2048)
<<<<<<< HEAD
    parser.add_argument("--max_gen_len", type=int, default=50)
=======
    parser.add_argument("--max_gen_len", type=int, default=256)
>>>>>>> 6947392a
    parser.add_argument("--ignore_eos", action="store_true")
    parser.add_argument("--device", type=str, choices=["dml", "cuda"], default="dml")
    parser.add_argument("--device_id", type=int, default=0)
    parser.add_argument(
        "--model_type",
        choices=get_supported_llm_models(),
        help="Which model to run.",
        required=True,
        type=str,
    )

    args = parser.parse_args()
    run_llm_io_binding(
        args.model_type,
        args.prompt,
        args.max_seq_len,
        args.max_gen_len,
        args.device,
        args.device_id,
        args.ignore_eos,
    )<|MERGE_RESOLUTION|>--- conflicted
+++ resolved
@@ -19,11 +19,7 @@
     model_type: str,
     prompt: str,
     max_seq_len: int = 2048,
-<<<<<<< HEAD
     max_gen_len: int = 50,
-=======
-    max_gen_len: int = 256,
->>>>>>> 6947392a
     device: str = "dml",
     device_id: int = 0,
     ignore_eos: bool = False,
@@ -51,29 +47,6 @@
     llm_session_options.add_free_dimension_override_by_name("max_seq_len", max_seq_len)
     llm_session_options.add_free_dimension_override_by_name("seq_len_increment", 1)
 
-    # add all nodes of the model as outputs
-
-    # import onnx
-    # model = onnx.load(os.path.join(model_dir, "decoder_model_merged.onnx"))
-    # model.graph.output.extend([onnx.ValueInfoProto(name="/model/layers.0/self_attn/Concat_4_output_0")])
-    # outputs = [x.name for x in model.graph.node[0].attribute[0].g.node]
-    # for node in model.graph.node[0].attribute[0].g.node:
-    #     print (node.name)
-    #     for output in node.output:
-    #         if output == "/model/layers.0/self_attn/Concat_4_output_0":
-    #             model.graph.node[0].attribute[0].g.output.extend([onnx.ValueInfoProto(name=output)])
-    #
-    # outputs = [x.name for x in model.graph.node[0].attribute[1].g.node]
-    # print (outputs)
-    # for node in model.graph.node[0].attribute[1].g.node:
-    #     print (node.name)
-    #     for output in node.output:
-    #         if output == "/model/layers.0/self_attn/Concat_4_output_0":
-    #             model.graph.node[0].attribute[1].g.output.extend([onnx.ValueInfoProto(name=output)])
-    #             model.graph.output.extend([onnx.ValueInfoProto(name=output)])
-
-    # onnx.save(model, os.path.join(model_dir, "decoder_model_modified.onnx"))
-
     llm_session = onnxruntime.InferenceSession(
             os.path.join(model_dir, "decoder_model_merged.onnx"),
             sess_options=llm_session_options,
@@ -89,23 +62,17 @@
 
     # Initialize the tokenizer and produce the initial tokens.
     tokenizer = AutoTokenizer.from_pretrained(model_dir)
-<<<<<<< HEAD
-
-    if tokenizer.chat_template is None:
-        tokenizer.chat_template = "{% for message in messages %}{{message['content']}}{% endfor %}"
-
-
-    inputs = tokenizer('''write a extremely long story starting with once upon a time''', return_tensors="pt", return_attention_mask=False)["input_ids"]
-
-    tokens = inputs.numpy()
-=======
     tokenizer.chat_template = get_chat_template(model_type) or tokenizer.chat_template
 
     tokens = tokenizer.apply_chat_template([{"role": "user", "content": prompt}], return_tensors="np")
     tokens = np.asarray(tokens, dtype=np.int64)
->>>>>>> 6947392a
     tokens = onnxruntime.OrtValue.ortvalue_from_numpy(tokens, device)
     tokens_increment = onnxruntime.OrtValue.ortvalue_from_shape_and_type((1, 1), np.int64, device)
+
+    # inputs = tokenizer(prompt, return_tensors="pt", return_attention_mask=False)["input_ids"]
+    # tokens = inputs.numpy()
+    # tokens = onnxruntime.OrtValue.ortvalue_from_numpy(tokens, device)
+    # tokens_increment = onnxruntime.OrtValue.ortvalue_from_shape_and_type((1, 1), np.int64, device)
 
     past_seq_len = 0
     seq_len = tokens.shape()[1]
@@ -143,10 +110,6 @@
         seqlens_k = np.array(past_seq_len, dtype=np.int32, ndmin=1)
         llm_io_binding.bind_cpu_input("seqlens_k", seqlens_k)
 
-<<<<<<< HEAD
-
-=======
->>>>>>> 6947392a
         for layer_idx in range(num_layers):
             llm_io_binding.bind_ortvalue_input(f"cache.{layer_idx}.key", k_caches[layer_idx])
             llm_io_binding.bind_ortvalue_input(f"cache.{layer_idx}.value", v_caches[layer_idx])
@@ -195,11 +158,7 @@
     parser = argparse.ArgumentParser()
     parser.add_argument("--prompt", type=str, default="What is the lightest element?")
     parser.add_argument("--max_seq_len", type=int, default=2048)
-<<<<<<< HEAD
-    parser.add_argument("--max_gen_len", type=int, default=50)
-=======
     parser.add_argument("--max_gen_len", type=int, default=256)
->>>>>>> 6947392a
     parser.add_argument("--ignore_eos", action="store_true")
     parser.add_argument("--device", type=str, choices=["dml", "cuda"], default="dml")
     parser.add_argument("--device_id", type=int, default=0)
