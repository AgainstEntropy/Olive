# -------------------------------------------------------------------------
# Copyright (c) Microsoft Corporation. All rights reserved.
# Licensed under the MIT License.
# --------------------------------------------------------------------------

import argparse
import json
import os
import shutil
import urllib.request
import warnings
from pathlib import Path

import config
from chat_app.app import launch_chat_app
from run_llama_v2_io_binding import run_llama_v2_io_binding

from olive.model import ONNXModelHandler
from olive.workflows import run as olive_run


def optimize(optimized_model_dir: Path, model_type: str):
    script_dir = Path(__file__).resolve().parent
    model_info = {}
    model_name = "llama_v2"

    print(f"\nOptimizing {model_name}")

    olive_config = None
    with Path.open(script_dir / f"config_{model_name}.json") as fin:
        olive_config = json.load(fin)

        # ORT-DML doesn't support SimplifiedLayerNorm or SkipSimplifiedLayerNorm yet, so only enable the fusions if
        # LayerNorm is selected
        if config.normalization_type == "layer_norm":
            olive_config["passes"]["optimize"]["config"]["optimization_options"]["enable_layer_norm"] = True
            del olive_config["passes"]["optimize"]["config"]["force_fp32_nodes"]

        # Fewer than 32 layers can be provided for debugging purposes so we have to remove them from the config
        if config.num_layers < 32:
            model_components = olive_config["input_model"]["config"]["model_components"]
            for model_component in model_components:
                layer_range = range(config.num_layers, 32)

                # Remove the extra inputs
                key_inputs_to_remove = {f"cache.{idx}.key" for idx in layer_range}
                value_inputs_to_remove = {f"cache.{idx}.value" for idx in layer_range}
                input_names = model_component["config"]["io_config"]["input_names"]
                input_names = [x for x in input_names if x not in key_inputs_to_remove]
                input_names = [x for x in input_names if x not in value_inputs_to_remove]
                model_component["config"]["io_config"]["input_names"] = input_names

                # Remove the extra outputs
                key_output_to_remove = {f"cache_out.{idx}.key" for idx in layer_range}
                value_output_to_remove = {f"cache_out.{idx}.value" for idx in layer_range}
                output_names = model_component["config"]["io_config"]["output_names"]
                output_names = [x for x in output_names if x not in key_output_to_remove]
                output_names = [x for x in output_names if x not in value_output_to_remove]
                model_component["config"]["io_config"]["output_names"] = output_names

                # Remove the dynamic axes
                for idx in layer_range:
                    del model_component["config"]["io_config"]["dynamic_axes"][f"cache.{idx}.key"]
                    del model_component["config"]["io_config"]["dynamic_axes"][f"cache.{idx}.value"]

        olive_run(olive_config)

        footprints_file_path = Path(__file__).resolve().parent / "footprints" / f"{model_name}_gpu-dml_footprints.json"
        with footprints_file_path.open("r") as footprint_file:
            footprints = json.load(footprint_file)

            conversion_footprint = None
            optimizer_footprint = None
            merging_footprint = None
            for footprint in footprints.values():
                if footprint["from_pass"] == "OnnxConversion":
                    conversion_footprint = footprint
                elif footprint["from_pass"] == "OrtTransformersOptimization":
                    optimizer_footprint = footprint
                elif footprint["from_pass"] == "OptimumMerging":
                    merging_footprint = footprint

            assert conversion_footprint is not None
            assert optimizer_footprint is not None
            assert merging_footprint is not None
            optimized_olive_model = ONNXModel(**merging_footprint["model_config"]["config"])

<<<<<<< HEAD
            model_info[model_name] = {
=======
            if submodel_name == "llama_v2":
                assert optimizer_footprint is not None
                assert merging_footprint is not None
                optimized_olive_model = ONNXModelHandler(**merging_footprint["model_config"]["config"])
            else:
                optimized_olive_model = ONNXModelHandler(**conversion_footprint["model_config"]["config"])

            model_info[submodel_name] = {
>>>>>>> 97f715f5
                "optimized": {
                    "path": Path(optimized_olive_model.model_path),
                },
            }

            print(f"Optimized Model   : {model_info[model_name]['optimized']['path']}")

    print("Copying optimized model...")
    src_path = model_info[model_name]["optimized"]["path"]
    dst_path = optimized_model_dir / model_name / src_path.name
    os.makedirs(os.path.dirname(dst_path), exist_ok=True)
    shutil.copyfile(src_path, dst_path)

    src_weights_path = src_path.with_suffix(".onnx.data")
    if src_weights_path.is_file():
        dst_weights_path = dst_path.with_suffix(".onnx.data")
        shutil.copyfile(src_weights_path, dst_weights_path)

    raw_data_folder = Path(__file__).resolve().parent / "raw_model_data" / model_type
    raw_data_folder.mkdir(exist_ok=True, parents=True)
    src_tokenizer_path = raw_data_folder / "tokenizer.model"
    dst_tokenizer_path = optimized_model_dir / "tokenizer.model"
    shutil.copyfile(src_tokenizer_path, dst_tokenizer_path)

    print(f"The optimized pipeline is located here: {optimized_model_dir}")


def download_checkpoint(model_type: str):
    model_name = f"llama-2-{model_type}"

    raw_data_folder = Path(__file__).resolve().parent / "raw_model_data" / model_type
    raw_data_folder.mkdir(exist_ok=True, parents=True)

    license_path = raw_data_folder / "LICENSE"
    use_policy_path = raw_data_folder / "USE_POLICY.md"
    tokenizer_path = raw_data_folder / "tokenizer.model"
    weights_path = raw_data_folder / f"{model_name}.pth"

    opener = urllib.request.build_opener()
    opener.addheaders = [("User-agent", "wget")]
    urllib.request.install_opener(opener)

    if not (
        license_path.is_file() and use_policy_path.is_file() and tokenizer_path.is_file() and weights_path.is_file()
    ):
        email_url = input(
            "URL from the e-mail that was received after requesting access from "
            "https://ai.meta.com/resources/models-and-libraries/llama-downloads/ (only valid for 24h): "
        )

    if not license_path.is_file():
        print("Downloading LICENSE")
        urllib.request.urlretrieve(email_url.replace("*", "LICENSE"), license_path)

    if not use_policy_path.is_file():
        print("Downloading Acceptable Usage Policy")
        urllib.request.urlretrieve(email_url.replace("*", "USE_POLICY.md"), use_policy_path)

    if not tokenizer_path.is_file():
        print("Downloading tokenizer")
        urllib.request.urlretrieve(email_url.replace("*", "tokenizer.model"), tokenizer_path)

    if not weights_path.is_file():
        print(f"Downloading {model_name}")
        urllib.request.urlretrieve(email_url.replace("*", f"{model_name}/consolidated.00.pth"), weights_path)


if __name__ == "__main__":
    parser = argparse.ArgumentParser()
    parser.add_argument("--optimize", action="store_true", help="Runs the optimization step")
    parser.add_argument("--interactive", action="store_true", help="Run with a GUI")
    parser.add_argument(
        "--expose_locally",
        action="store_true",
        help="Expose the web UI on the local network (does nothing if --interactive is not supplied)",
    )
    parser.add_argument(
        "--normalization_type",
        default="rms",
        choices=["layer_norm", "rms"],
        help="Whether to use LayerNorm for the normalization layers or RMS.",
        type=str,
    )
    parser.add_argument("--prompt", default="What is the lightest element?", type=str)
    parser.add_argument("--max_seq_len", default=2048, type=int, help="The size of the cache")
    parser.add_argument("--device_id", default=0, type=int, help="GPU device to use during inference")
    parser.add_argument(
        "--max_gen_len", default=256, type=int, help="The maximum number of tokens that can be included in an answer"
    )
    parser.add_argument(
        "--model_type",
        default="7b-chat",
        choices=["7b", "7b-chat"],
        help="Which model to convert. The 7b model is the original one without any finetuning, and the 7b-chat "
        "version is the finetuned model optimized for chat.",
        type=str,
    )
    parser.add_argument(
        "--num_layers",
        default=32,
        help="This is a debugging option to be able to quickly generate and optimize an ONNX model with fewer layers "
        "than 32 that barely takes any memory and is easy to load in Netron. This value should ALWAYS be 32 for "
        "production purposes.",
        type=int,
    )
    args = parser.parse_args()

    config.model_type = args.model_type
    config.normalization_type = args.normalization_type
    config.num_layers = args.num_layers

    script_dir = Path(__file__).resolve().parent
    optimized_model_dir = script_dir / "models" / "optimized" / "llama_v2"

    if args.optimize or not optimized_model_dir.exists():
        download_checkpoint(args.model_type)
        optimize(optimized_model_dir, args.model_type)

    if not args.optimize:
        if args.interactive:
            launch_chat_app(args.expose_locally)
        else:
            with warnings.catch_warnings():
                warnings.simplefilter("ignore")
                run_llama_v2_io_binding(args.prompt, args.max_seq_len, args.max_gen_len, args.device_id)<|MERGE_RESOLUTION|>--- conflicted
+++ resolved
@@ -83,20 +83,9 @@
             assert conversion_footprint is not None
             assert optimizer_footprint is not None
             assert merging_footprint is not None
-            optimized_olive_model = ONNXModel(**merging_footprint["model_config"]["config"])
-
-<<<<<<< HEAD
+            optimized_olive_model = ONNXModelHandler(**merging_footprint["model_config"]["config"])
+
             model_info[model_name] = {
-=======
-            if submodel_name == "llama_v2":
-                assert optimizer_footprint is not None
-                assert merging_footprint is not None
-                optimized_olive_model = ONNXModelHandler(**merging_footprint["model_config"]["config"])
-            else:
-                optimized_olive_model = ONNXModelHandler(**conversion_footprint["model_config"]["config"])
-
-            model_info[submodel_name] = {
->>>>>>> 97f715f5
                 "optimized": {
                     "path": Path(optimized_olive_model.model_path),
                 },
