--- conflicted
+++ resolved
@@ -10,13 +10,14 @@
 import onnx
 
 from olive.hardware.accelerator import AcceleratorSpec, Device
-<<<<<<< HEAD
-from olive.model import ONNXModel
-from olive.model.hf_mappings import HIDDEN_SIZE_NAMES, MODEL_TYPE_MAPPING, NUM_HEADS_NAMES, NUM_KEY_VALUE_HEADS_NAMES
-=======
 from olive.model import ONNXModelHandler
-from olive.model.utils import HIDDEN_SIZE_NAMES, MODEL_TYPE_MAPPING, NUM_HEADS_NAMES, resolve_onnx_path
->>>>>>> 97f715f5
+from olive.model.utils import (
+    HIDDEN_SIZE_NAMES,
+    MODEL_TYPE_MAPPING,
+    NUM_HEADS_NAMES,
+    NUM_KEY_VALUE_HEADS_NAMES,
+    resolve_onnx_path,
+)
 from olive.passes import Pass
 from olive.passes.onnx.common import get_external_data_config, model_proto_to_olive_model
 from olive.passes.pass_config import PassConfigParam
